# coding: utf-8
"""
pygaarst.hyperionutils

Utility functions for processing Hyperion datasets

Created by Chris Waigl on 2014-04-25.
"""

from __future__ import division, print_function
from distutils.version import LooseVersion
import os
import numpy as np


def gethyperionbands():
    """
    Load Hyperion spectral band values into Numpy structured array.
    Source: http://eo1.usgs.gov/sensors/hyperioncoverage
    """
<<<<<<< HEAD
    def converter(bandname):
        return bandname.decode('utf-8').replace('B', 'band')
    this_dir, this_filename = os.path.split(__file__)
    tabfile = os.path.join(this_dir, 'data', 'Hyperion_Spectral_coverage.tab')
    return np.recfromtxt(
        tabfile,
        delimiter='\t',
        skip_header=1,
        names=True,
        dtype=('U7', 'f8', 'f8', 'i8', 'U1'),
        converters={0: converter}
    )


def gethyperionirradiance():
    def converter(bandname):
        return bandname.decode('utf-8').replace('b', 'band')
    this_dir, this_filename = os.path.split(__file__)
=======
    this_dir, _ = os.path.split(__file__)
    tabfile = os.path.join(this_dir, 'data', 'Hyperion_Spectral_coverage.tab')
    kwargs = {
        'delimiter': '\t',
        'skip_header': 1,
        'names': True,
    }
    if LooseVersion(np.__version__) > LooseVersion('1.14'):
        kwargs['encoding'] = 'bytes'
        converter = lambda x: x.decode('utf-8').replace('B', 'band')
    else:
        converter = lambda x: x.replace('B', 'band')
    kwargs['converters'] = {0: converter}
    return np.recfromtxt(tabfile, **kwargs)


def gethyperionirradiance():
    """Load Hyperion spectral irradiance into Numpy array"""
    this_dir, _ = os.path.split(__file__)
>>>>>>> a433b736
    tabfile = os.path.join(
        this_dir, 'data', 'Hyperion_Spectral_Irradiance.txt')
    return np.recfromtxt(
        tabfile,
        delimiter='\t',
        skip_header=1,
        names=True,
        dtype=('U7', 'f8', 'f8'),
        converters={0: converter}
    )


def getesun(band):
    irradiances = gethyperionirradiance()
    return irradiances[
        irradiances['Hyperion_band'] == band]['Spectral_irradiance_Wm2mu'][0]


def find_nearest_hyp(wavelength):
    """
    Returns index and wavelength of Hyperion band closest to input wavelength

    Arguments:
      wavelength (float): wavelength in nm

    Returns:
      idx (int): band index of closest band, starting at 0
      band (str): band name of closest band, starting at 'band1'
      bandwavelength (float): closest band wavelength in nm
    """
    bands = gethyperionbands().Hyperion_Band
    wavs = gethyperionbands().Average_Wavelength_nm
    idx = (np.abs(wavs - wavelength)).argmin()
    return idx, bands[idx], wavs[idx]<|MERGE_RESOLUTION|>--- conflicted
+++ resolved
@@ -8,7 +8,6 @@
 """
 
 from __future__ import division, print_function
-from distutils.version import LooseVersion
 import os
 import numpy as np
 
@@ -18,10 +17,9 @@
     Load Hyperion spectral band values into Numpy structured array.
     Source: http://eo1.usgs.gov/sensors/hyperioncoverage
     """
-<<<<<<< HEAD
     def converter(bandname):
         return bandname.decode('utf-8').replace('B', 'band')
-    this_dir, this_filename = os.path.split(__file__)
+    this_dir, _ = os.path.split(__file__)
     tabfile = os.path.join(this_dir, 'data', 'Hyperion_Spectral_coverage.tab')
     return np.recfromtxt(
         tabfile,
@@ -34,30 +32,10 @@
 
 
 def gethyperionirradiance():
+    """Load Hyperion spectral irradiance into Numpy array"""
     def converter(bandname):
         return bandname.decode('utf-8').replace('b', 'band')
-    this_dir, this_filename = os.path.split(__file__)
-=======
     this_dir, _ = os.path.split(__file__)
-    tabfile = os.path.join(this_dir, 'data', 'Hyperion_Spectral_coverage.tab')
-    kwargs = {
-        'delimiter': '\t',
-        'skip_header': 1,
-        'names': True,
-    }
-    if LooseVersion(np.__version__) > LooseVersion('1.14'):
-        kwargs['encoding'] = 'bytes'
-        converter = lambda x: x.decode('utf-8').replace('B', 'band')
-    else:
-        converter = lambda x: x.replace('B', 'band')
-    kwargs['converters'] = {0: converter}
-    return np.recfromtxt(tabfile, **kwargs)
-
-
-def gethyperionirradiance():
-    """Load Hyperion spectral irradiance into Numpy array"""
-    this_dir, _ = os.path.split(__file__)
->>>>>>> a433b736
     tabfile = os.path.join(
         this_dir, 'data', 'Hyperion_Spectral_Irradiance.txt')
     return np.recfromtxt(
